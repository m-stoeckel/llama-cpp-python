from skbuild import setup

from pathlib import Path

this_directory = Path(__file__).parent
long_description = (this_directory / "README.md").read_text(encoding="utf-8")

exec(open('llama_cpp/version.py').read())

setup(
    name="llama_cpp_python",
    description="A Python wrapper for llama.cpp",
    long_description=long_description,
    long_description_content_type="text/markdown",
<<<<<<< HEAD
    version=__version__,
=======
    version="0.1.84",
>>>>>>> db4273a7
    author="Andrei Betlen",
    author_email="abetlen@gmail.com",
    license="MIT",
    package_dir={"llama_cpp": "llama_cpp", "llama_cpp.server": "llama_cpp/server"},
    package_data={"llama_cpp": ["py.typed"]},
    packages=["llama_cpp", "llama_cpp.server"],
    install_requires=["typing-extensions>=4.5.0", "numpy>=1.20.0", "diskcache>=5.6.1"],
    extras_require={
        "server": ["uvicorn>=0.22.0", "fastapi>=0.100.0", "pydantic-settings>=2.0.1", "sse-starlette>=1.6.1"],
    },
    python_requires=">=3.7",
    classifiers=[
        "Programming Language :: Python :: 3",
        "Programming Language :: Python :: 3.7",
        "Programming Language :: Python :: 3.8",
        "Programming Language :: Python :: 3.9",
        "Programming Language :: Python :: 3.10",
        "Programming Language :: Python :: 3.11",
    ],
)<|MERGE_RESOLUTION|>--- conflicted
+++ resolved
@@ -12,11 +12,8 @@
     description="A Python wrapper for llama.cpp",
     long_description=long_description,
     long_description_content_type="text/markdown",
-<<<<<<< HEAD
     version=__version__,
-=======
     version="0.1.84",
->>>>>>> db4273a7
     author="Andrei Betlen",
     author_email="abetlen@gmail.com",
     license="MIT",
